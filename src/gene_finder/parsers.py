import os, json, csv


def parse_blastn_output(tsv, step_id, parse_descriptions=True):
    """Parse output from a search step (in blast tabular format).

    Expects a tsv file with the following format fields: 
        qseqid sseqid stitle evalue \
        bitscore score length pident \
        nident mismatch positive gapopen \
        gaps ppos qcovhsp qseq qstart qend sstrand

    Returns a dictionary of best hits for each query that had a 
    hit, where "best" means the lowest e-value score.
    """

    try:
        hits = {}
        with open(tsv, newline='') as tsvfile:
            reader = csv.reader(tsvfile, delimiter="\t")

            for row in reader:
                if _keep_row(row, hits):
                    hit_dic = {}
                    hit_dic['type'] = 'nucleotide'

                    # information about the reference protein
                    hit_acc = row[1].strip()
                    hit_dic["Hit_accession"] = hit_acc if len(hit_acc) > 0 else "No accession/ID found for reference"
                    hit_def = row[2].split()
                    if parse_descriptions and len(hit_def) >= 2:
                        hit_dic["Hit_name"] = hit_def[1]
                        hit_dic["Hit_description"] = " ".join(hit_def)
                    else:
                        hit_def = " ".join(hit_def)
                        hit_dic["Hit_name"] = hit_def if len(hit_def) > 0 else "No gene name found for reference"
                        hit_dic["Hit_description"] = hit_def if len(hit_def) > 0 else "No gene description found for reference"
                    
                    # alignment statistics
                    hit_dic["Hit_e-val"] = row[3]
                    hit_dic["Bitscore"] = row[4]
                    hit_dic["Raw_score"] = row[5]
                    hit_dic["Alignment_length"] = row[6]
                    hit_dic["Alignment_percent-identical"] = row[7]
                    hit_dic["Alignment_num-identical"] = row[8]
                    hit_dic["Alignment_mismatches"] = row[9]
                    hit_dic["Alignment_num-positive"] = row[10]
                    hit_dic["Alignment_num-gapopenings"] = row[11]
                    hit_dic["Alignment_num-gaps"] = row[12]
                    hit_dic["Alignment_percent-pos"] = row[13]
                    hit_dic["Alignment_query-cov"] = row[14]
                    hit_dic["Query_seq"] = row[15]
                    hit_dic["Query_start-pos"] = row[16]
                    hit_dic["Query_end-pos"] = row[17]
<<<<<<< HEAD
                    hit_dic["Strand"] = row[18]
=======
                    hit_dic["Strand"] = 1 if row[18] == 'plus' else -1
>>>>>>> 20aeb095
                    hit_name = row[0]
                    hits[hit_name] = hit_dic

        hits = _reformat_hit_ids(hits, step_id)
        return hits
    
    except csv.Error:
        return {}

def parse_search_output(tsv, step_id, search_type, parse_descriptions=True):
    """Parse output from a search step (in blast tabular format).

    Expects a tsv file with the following format
    fields: qseqid sseqid stitle evalue \
        bitscore score length pident \
        nident mismatch positive (blast/diamond only) \
        gapopen gaps (blast/diamond only) \
        ppos (blast/diamond only) qcovs

    Returns a dictionary of best hits for each query that had a 
    hit, where "best" means the lowest e-value score.
    """

    try:
        hits = {}
        with open(tsv, newline='') as tsvfile:
            reader = csv.reader(tsvfile, delimiter="\t")

            for row in reader:
                if _keep_row(row, hits):
                    hit_dic = {}
                    local_query_id = row[0].split()[0]
                    hit_dic['type'] = 'protein'
                    hit_dic["Query_ORFID"] = local_query_id

                    # get query start/stop pos (nt) from ORF id
                    local_query_id = local_query_id.split("|")
                    hit_dic["Query_start-pos"] = local_query_id[1]
                    hit_dic["Query_end-pos"] = local_query_id[2]

                    # information about the reference protein
                    hit_acc = row[1].strip()
                    hit_dic["Hit_accession"] = hit_acc if len(hit_acc) > 0 else "No accession/ID found for reference"
                    hit_def = row[2].split()
                    if parse_descriptions and len(hit_def) >= 2:
                        hit_dic["Hit_name"] = hit_def[1]
                        hit_dic["Hit_description"] = " ".join(hit_def)
                    else:
                        hit_def = " ".join(hit_def)
                        hit_dic["Hit_name"] = hit_def if len(hit_def) > 0 else "No gene name found for reference"
                        hit_dic["Hit_description"] = hit_def if len(hit_def) > 0 else "No gene description found for reference"
                    
                    # alignment statistics
                    hit_dic["Hit_e-val"] = row[3]
                    hit_dic["Bitscore"] = row[4]
                    hit_dic["Raw_score"] = row[5]
                    hit_dic["Alignment_length"] = row[6]
                    hit_dic["Alignment_percent-identical"] = row[7]
                    hit_dic["Alignment_num-identical"] = row[8]
                    hit_dic["Alignment_mismatches"] = row[9]

                    if search_type in ("blast", "diamond"):
                        hit_dic["Alignment_num-positive"] = row[10]
                        hit_dic["Alignment_num-gapopenings"] = row[11]
                        hit_dic["Alignment_num-gaps"] = row[12]
                        hit_dic["Alignment_percent-pos"] = row[13]
                        hit_dic["Alignment_query-cov"] = row[14]
                        hit_dic["Query_seq"] = row[15]
                    
                    else: # mmseqs doesn't output some of these
                        hit_dic["Alignment_num-positive"] = None
                        hit_dic["Alignment_num-gapopenings"] = row[10]
                        hit_dic["Alignment_num-gaps"] = None
                        hit_dic["Alignment_percent-pos"] = None
                        hit_dic["Alignment_query-cov"] = row[11]
                        hit_dic["Query_seq"] = row[12]

                    hit_name = row[0]
                    hits[hit_name] = hit_dic

        hits = _reformat_hit_ids(hits, step_id)
        return hits
    
    except csv.Error:
        return {}

def _is_int(string):
    """Check if a string can be cast to an int.

    Helps parse_pilercr_summary determine if 
    a line contains array information.
    """
    try: 
        int(string)
        return True
    except ValueError:
        return False

def _get_column_lables(line):
    """Extract the following column lables from 
    pilercr "SUMMARY BY POSITION" table: "Position",
    "Length", "Copies", "Repeat", "Spacer", "Strand",
     "Consensus".

    Used by parse_pilercr_summary.
    """
    lables = line.split()
    lables_to_remove = ["Array", "Sequence", "#", "+"]
    lables = [lable for lable in lables if lable not in lables_to_remove]
    lables.insert(5, "Strand")
    
    return lables
 
def _get_array_info(line, array_num):
    """Extract the following information for an array
    in pilercr "SUMMARY BY SIMILARITY" table: "Position",
    "Length", "Copies", "Repeat", "Spacer", "Strand",
    "Consensus".

    Used by parse_pilercr_summary.
    """
    line = line[25:]
    array_info = line.split()
    array_id = "Array_{}".format(array_num)
    
    return array_id, array_info

def parse_pilercr_summary(pilercr_out):
    """Parse pilercr output.
    
    "summary by position" section only.

    Returns a dictionary of dictionaries, containing
    key-value pairs of infomation associated with
    each array identified by piler.

    Example:

        >>> arrays = parse_pilercr_summary("vcrass_pilercr_out")
        >>> print(json.dumps(arrays, indent=4))
        {
            "array_1": {
                "Position": "30001",
                "Length": "148",
                "Copies": "3",
                "Repeat": "28",
                "Spacer": "32",
                "Consensus": "GTGAACTGCCGAATAGGTAGCTGATAAT"
            }
        }

    """    
    headers_reached = False
    array_info_start = False
    lables = []
    arrays = {}
    array_num = 0

    with open(pilercr_out) as f:
        for line in f:

            if headers_reached and not line.isspace():
                if line.strip().split()[0] == "Array":
                    lables = _get_column_lables(line)
                    array_info_start = True
                    headers_reached = False

            elif array_info_start and not line.isspace():
                if _is_int(line.strip().split()[0]):
                    array_id, array_info = _get_array_info(line, array_num)
                    arrays[array_id] = {}
                    array_num += 1
                    for lable, value in zip(lables, array_info):
                        arrays[array_id][lable] = value

            if line.strip() == "SUMMARY BY SIMILARITY":
                headers_reached = True

            if line.strip() == "SUMMARY BY POSITION":
                array_info_start = False

    return arrays

def _keep_row(row, hits):
    """Parser helper function.

    Determine if given row represents the best hit for this
    query so far by comparing e-values. 
    """

    if row[0] in hits:
        if float(row[3]) < float(hits[row[0]]["Hit_e-val"]):
            return True
        else:
            return False
    else:
        return True

def _reformat_hit_ids(hits, step_id):
    """Parser helper function.

    For consistency, copy over hit info from a dict where keys are the
    utility-specific query IDs to a dict where keys are in the 
    format created by the other gene finder parsers.
    """

    re_hits = {}
    hit_num = 0
    for hit in hits.values():
        hit_id = "{}{}_hit-{}".format(step_id[:1].upper(), step_id[1:], str(hit_num))
        re_hits[hit_id] = hit
        hit_num += 1
    
    return re_hits<|MERGE_RESOLUTION|>--- conflicted
+++ resolved
@@ -52,11 +52,7 @@
                     hit_dic["Query_seq"] = row[15]
                     hit_dic["Query_start-pos"] = row[16]
                     hit_dic["Query_end-pos"] = row[17]
-<<<<<<< HEAD
-                    hit_dic["Strand"] = row[18]
-=======
                     hit_dic["Strand"] = 1 if row[18] == 'plus' else -1
->>>>>>> 20aeb095
                     hit_name = row[0]
                     hits[hit_name] = hit_dic
 
