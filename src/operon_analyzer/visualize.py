--- conflicted
+++ resolved
@@ -36,12 +36,8 @@
     return low, high - low
 
 
-<<<<<<< HEAD
 def create_operon_figure(operon: Operon, plot_ignored: bool):
-=======
-def create_operon_figure(operon: Operon):
     """ Plots all the Features in an Operon. """
->>>>>>> 8a19e158
     assert len(operon) > 0
     offset, operon_length = calculate_adjusted_operon_bounds(operon)
     graphic_features = []
@@ -77,34 +73,9 @@
     return operons
 
 
-<<<<<<< HEAD
 def plot_operons(operons: List[Operon], output_directory: str, plot_ignored: bool = True):
+    """ Takes Operons and saves plots of them to disk. """
     for operon in operons:
         out_filename = build_image_filename(operon, output_directory)
         ax = create_operon_figure(operon, plot_ignored)
-        save_operon_figure(ax, out_filename)
-
-
-if __name__ == '__main__':
-    analysis_csv, pipeline_csv, image_directory = sys.argv[1:]
-    good_operons = []
-
-    with open(pipeline_csv) as f:
-        operons = build_operon_dictionary(f)
-    with open(analysis_csv) as f:
-        for contig, start, end, result in load_analyzed_operons(f):
-            if result != 'pass':
-                continue
-            op = operons.get((contig, start, end))
-            if op is None:
-                continue
-            good_operons.append(op)
-    plot_operons(good_operons, image_directory)
-=======
-def plot_operons(operons: List[Operon], output_directory: str):
-    """ Takes Operons and saves plots of them to disk. """
-    for operon in operons:
-        out_filename = build_image_filename(operon, output_directory)
-        ax = create_operon_figure(operon)
-        save_operon_figure(ax, out_filename)
->>>>>>> 8a19e158
+        save_operon_figure(ax, out_filename)