from collections import defaultdict
import math
import os
import re
import sys
from typing import Tuple, Dict, IO, List, Optional, Iterable, Any
<<<<<<< HEAD
import matplotlib
=======
>>>>>>> b9558b7f
import matplotlib.pyplot as plt
from matplotlib.axes import Axes
from dna_features_viewer import GraphicFeature, GraphicRecord
from operon_analyzer.genes import Operon
from operon_analyzer.parse import assemble_operons, read_pipeline_output
from operon_analyzer import analyze


ContigDescriptor = Tuple[str, str, int, int]  # contig accession ID, contig filename, start coordinate, end coordinate


def build_image_filename(operon: Operon, directory: str = None) -> str:
    """ Generates a name (and optionally a path) for the PNG we are going to produce. """
    filename = "{contig}-{start}-{end}.png".format(
                contig=operon.contig,
                start=operon.start,
                end=operon.end)
    if directory:
        return os.path.join(directory, filename)
    return filename


def calculate_adjusted_operon_bounds(operon: Operon, include_ignored: bool = True) -> Tuple[int, int]:
    """
    Calculates the offset that should be removed from each Feature's position
    as well as the total length of the operon.
    """
    low, high = sys.maxsize, 0
    # do one pass to find the bounds of the features we're interested in
    for feature in operon.all_features:
        if feature.ignored_reasons and not include_ignored:
            continue
        low = min(low, feature.start)
        high = max(high, feature.end)
    assert low < high
    return low, high - low


def _get_feature_color(feature_name: str, feature_colors: Dict[str, Any]) -> Any:
    # Decides what color a feature should be. The keys in `feature_colors` are either strings
    # that should exactly match a feature name, or a regular expression. The values of the dictionary
    # should be anything that matplotlib interprets as a color.

    default_color = feature_colors.get("", "blue")
    # Since there was no exact match, either the key is a regular expression or the feature is one
    # the user doesn't care about, in which case we'll try to use the default
    for pattern, color in feature_colors.items():
        if re.search(pattern, feature_name, re.IGNORECASE):
            return color
    return default_color


<<<<<<< HEAD
def _find_colormap_bounds(operons: List[Operon], color_by_blast_statistic) -> Tuple[float, float]:
    lower, upper = None, None
    if color_by_blast_statistic is not None:
        lower = sys.maxsize
        upper = -sys.maxsize
        for operon in operons:
            for feature in operon:
                if feature.strand is None:
                    # This is a CRISPR array
                    continue
                value = getattr(feature, color_by_blast_statistic)
                lower = min(value, lower)
                upper = max(value, upper)
    return lower, upper


def plot_operons(operons: List[Operon],
                 output_directory: str,
                 plot_ignored: bool = True,
                 color_by_blast_statistic: Optional[str] = None,
                 feature_colors: Optional[dict] = {}):
    """ Takes Operons and saves plots of them to disk. """
    lower, upper = _find_colormap_bounds(operons, color_by_blast_statistic)
    for operon in operons:
        out_filename = build_image_filename(operon, output_directory)
        fig, ax1 = plt.subplots()
        ax = create_operon_figure(operon, plot_ignored, feature_colors, color_by_blast_statistic=color_by_blast_statistic, colormin=lower, colormax=upper, existing_ax=ax1)
        if ax is None:
            continue
        save_operon_figure(ax, out_filename)


def plot_operon_pairs(operons: List[Operon], other_operons: List[Operon], output_directory: str,
                      color_by_blast_statistic: Optional[str] = None,
                      plot_ignored: bool = False, feature_colors: Optional[dict] = {}):
=======
def _calculate_paired_figure_dimensions(operon: Operon, other: Operon, operon_length: int, plot_ignored: bool):
    """ Determines the figure height and width needed to make a stacked operon figure.
    This is essentially a bunch of magic heuristics that seem to come up with values that
    minimize whitespace and avoid overlapping feature labels. """
    height_top = min(6, int(max(2, math.sqrt(len(operon)))))
    height_bottom = min(6, int(max(2, math.sqrt(len(other)))))
    figure_width = max(int(operon_length/1000), 8)
    return height_top, height_bottom, figure_width


def plot_operon_pairs(operons: List[Operon], other_operons: List[Operon], output_directory: str, plot_ignored: bool = False, feature_colors: Optional[dict] = {}):
>>>>>>> b9558b7f
    """ Takes two lists of presumably related Operons, pairs them up such that the pairs overlap the same genomic region,
    and plots one on top of the other. This allows side-by-side comparison of two different pipeline runs, so that you can, for example,
    run your regular pipeline, then re-BLAST with a more general protein database like nr, and easily see how the annotations differ. 
    """
<<<<<<< HEAD
    lower, upper = _find_colormap_bounds(operons, color_by_blast_statistic)
    pairs = _make_operon_pairs(operons, other_operons)
    for operon, other in pairs:
        offset, operon_length = calculate_adjusted_operon_bounds(operon, plot_ignored)
        upper_bound = offset + operon_length
        out_filename = build_image_filename(operon, output_directory)

        # TODO: This figure size should probably be dynamically set
        # Currently the figures are generally too big and have lots of whitespace,
        # but if we let it use the default, the re-BLASTed contig is usually far too
        # compressed for the labels to be readable.
        fig, (ax1, ax2) = plt.subplots(nrows=2, ncols=1, figsize=(15, 10))
        ax = create_operon_figure(operon, plot_ignored, feature_colors, color_by_blast_statistic=color_by_blast_statistic, colormin=lower, colormax=upper, existing_ax=ax1)
        other_ax = create_operon_figure(other, plot_ignored, feature_colors, color_by_blast_statistic=color_by_blast_statistic, bounds=(offset, upper_bound), colormin=lower, colormax=upper, existing_ax=ax2)
        if ax is None or other_ax is None:
            continue
=======
    for operon, other in _make_operon_pairs(operons, other_operons):

        # Calculate the figure size and the range of coordinates in the contig that we will plot
        lower_coordinates_bound, operon_length = calculate_adjusted_operon_bounds(operon, plot_ignored)
        upper_coordinates_bound = lower_coordinates_bound + operon_length
        height_top, height_bottom, figure_width = _calculate_paired_figure_dimensions(operon, other, operon_length, plot_ignored)

        # We create a Figure and two Axes and make DNA Features Viewer
        # use them so that we can stay in control of the dimensions
        fig, (ax1, ax2) = plt.subplots(nrows=2,
                                       ncols=1,
                                       figsize=(figure_width, height_top + height_bottom),
                                       gridspec_kw={"height_ratios": (height_top, height_bottom)})

        # Plot the top operon
        create_operon_figure(operon,
                             plot_ignored,
                             feature_colors,
                             existing_ax=ax1,
                             figure_height=height_top)

        # Plot the bottom operon. We set bounds here so that it exactly
        # matches the location in the contig of the top operon
        create_operon_figure(other,
                             plot_ignored,
                             feature_colors,
                             bounds=(lower_coordinates_bound, upper_coordinates_bound),
                             existing_ax=ax2,
                             figure_height=height_bottom)

        # Save the figure to disk
        out_filename = build_image_filename(operon, output_directory)
>>>>>>> b9558b7f
        save_pair_figure(fig, out_filename)


def _make_operon_pairs(operons: List[Operon], other: List[Operon]) -> List[Tuple[Operon, Operon]]:
    """ Takes two lists of operons and tries to find matching pairs that overlaps the same genomic region.
    The overlaps can be partial, or the span of one can be a subset of the other. The idea here is that
    if we run our pipeline on the same sequencing data with two different databases, the neighborhoods
    might not line up exactly, but we want to do direct comparisons of the same region (for example, you might
    run your seed/BLAST/filter database, and then want to re-BLAST with Swissprot or nr to refine the 
    matches).

    The regions covered by operons in `operons` are used as the reference point. """
    other_lookup = defaultdict(list)
    for operon in other:
        other_lookup[operon.contig].append(operon)

    pairs = []
    for operon in operons:
        candidates = other_lookup.get(operon.contig)
        if not candidates:
            continue
        best_overlap = 0
        best_candidate = None
        for candidate in candidates:
            overlap = _calculate_operon_overlap(operon, candidate)
            if overlap is None:
                continue
            if overlap >= 1.0:
                best_candidate = candidate
                best_overlap = overlap
                break
            if overlap > best_overlap:
                best_candidate = candidate
                best_overlap = overlap
        if best_candidate is not None:
            pairs.append((operon, best_candidate))
    return pairs


def _calculate_operon_overlap(operon: Operon, other_operon: Operon) -> Optional[float]:
    """ Calculates the fraction of an operon that overlaps with another operon. """
    operon_start, operon_end = min(operon.start, operon.end), max(operon.start, operon.end)
    other_operon_start, other_operon_end = min(other_operon.start, other_operon.end), max(other_operon.start, other_operon.end)

    if operon_start > other_operon_end or other_operon_start > operon_end:
        # these operons don't overlap at all
        return None
    # Find the lower of the two ends
    end = min(operon_end, other_operon_end)
    # Find the higher of the two starts
    start = max(operon_start, other_operon_start)
    # Determine how much overlap there is
    operon_length = operon_end - operon_start + 1
    return (end - start + 1) / operon_length


def create_operon_figure(operon: Operon,
                         plot_ignored: bool,
                         feature_colors: Optional[dict] = {},
                         bounds: Optional[Tuple[int, int]] = None,
                         existing_ax: Optional[Axes] = None,
<<<<<<< HEAD
                         color_by_blast_statistic: Optional[str] = None,
                         colormin: Optional[float] = None,
                         colormax: Optional[float] = None):
=======
                         figure_height: Optional[int] = None):
>>>>>>> b9558b7f
    """ Plots all the Features in an Operon. """
    if not plot_ignored and len(operon) == 0:
        return None

    if colormin is not None and colormax is not None:
        norm = matplotlib.colors.LogNorm(vmin=colormin + sys.float_info.epsilon, vmax=colormax)
        cmap = matplotlib.cm.get_cmap('viridis_r')

    if not bounds:
        offset, operon_length = calculate_adjusted_operon_bounds(operon, plot_ignored)
    else:
        offset = bounds[0]
        operon_length = bounds[1] - bounds[0]

    graphic_features = []
    for feature in operon.all_features:
        if feature.ignored_reasons and not plot_ignored:
            continue

        if colormin is not None and colormax is not None and not feature_colors:
            value = getattr(feature, color_by_blast_statistic)
            if value is None:
                color = 'gray'
            elif value == 0:
                color = cmap(0)
            else:
                normed_value = norm(value)
                color = cmap(normed_value)
        else:
            color = _get_feature_color(feature.name, feature_colors)
        if bounds and (not bounds[0] <= feature.start or not bounds[1] >= feature.end):
            continue
        # we alter the name of CRISPR arrays to add the number of repeats
        # this is done here and not earlier in the pipeline so that it doesn't
        # affect any rules that need to match on the name
        if feature.name == "CRISPR array":
            copies, repeat, spacer = feature.description.split(",")
            _, count = copies.split()
            feature.name = f"CRISPR array ({count})"
        label = feature.name if not feature.ignored_reasons else f"{feature.name} (ignored)"
        graphic_feature = GraphicFeature(start=feature.start - offset,
                                         strand=feature.strand,
                                         end=feature.end - offset,
                                         label=label,
                                         color=color)
        graphic_features.append(graphic_feature)
    record = GraphicRecord(sequence_length=operon_length,
                           features=graphic_features)

    figure_width = max(int(operon_length/900), 5)
    ax, _ = record.plot(figure_width=figure_width, figure_height=figure_height, ax=existing_ax, max_label_length=64)
    return ax


def save_operon_figure(ax: Axes, out_filename: str):
    """ Writes the operon figure to disk. """
    ax.figure.savefig(out_filename, bbox_inches='tight')
    plt.close()


def save_pair_figure(fig, out_filename: str):
    """ Writes the operon pair figure to disk. """
    fig.savefig(out_filename, bbox_inches='tight')
    plt.close()


def build_operon_dictionary(f: IO[str]) -> Dict[Tuple[str, int, int], Operon]:
    """ Builds a dictionary of Operons since we need to be able to randomly access them. """
    operons = {}
    lines = read_pipeline_output(f)
    for operon in assemble_operons(lines):
        operons[(operon.contig, operon.contig_filename, operon.start, operon.end)] = operon
    return operons


def _load_passing_contigs(handle: IO):
    good_contigs = set()
    for contig, contig_filename, start, end, result in analyze.load_analyzed_operons(handle):
        if result[0] != 'pass':
            continue
        good_contigs.add((contig, contig_filename, start, end))
    return good_contigs


def make_clustered_operon_plots(analysis_csv: str,
                                operons: Iterable[Operon],
                                image_directory: str,
                                min_count: int = 10,
                                diff_against_csv: Optional[str] = None,
                                plot_ignored: bool = False,
                                feature_colors: Optional[dict] = None
                                ):
    """ Clusters operons by the order of their features and plots them in separate directories,
    adding the number of systems to the directory name. Only systems that passed the Ruleset will
    be eligible to be plotted.

    If a FilterSet was used during analysis, that same FilterSet should be evaluated on each operon before passing it
    into this function.

    analysis_csv:       path to the CSV file created by operon analyzer
    operons:            the operons of interest
    image_directory:    the directory where all subdirectories will be created. Will be created if it does not exist
    min_count:          groups must have at least this many systems in order to be plotted
    diff_against_csv:   path to a CSV file created by operon analyzer. Any clusters in this file
                        will be skipped when clustering operons from analysis_csv. The point of
                        this is to see only new systems when making slight alterations to rules
    plot_ignored:       plot ignored features
    feature_colors:     a dictionary of feature names and their colors
    """
    with open(analysis_csv) as f:
        passing_contigs = _load_passing_contigs(f)

    diff_contigs = set()
    if diff_against_csv is not None:
        with open(diff_against_csv) as f:
            diff_contigs = _load_passing_contigs(f)

    if not os.path.exists(image_directory):
        os.mkdir(image_directory)

    plottable_operons = []
    diff_operons = []

    for operon in operons:
        key = operon.contig, operon.contig_filename, operon.start, operon.end
        if key in passing_contigs:
            plottable_operons.append(operon)
        if key in diff_contigs:
            diff_operons.append(operon)

    all_clustered_operons = analyze.cluster_operons_by_feature_order(plottable_operons)
    diff_clustered_operon_motifs = set(analyze.cluster_operons_by_feature_order(diff_operons).keys())
    plottable_operons = {k: ops for k, ops in all_clustered_operons.items()
                         if k not in diff_clustered_operon_motifs and len(ops) >= min_count}
    _plot_clustered_operons(plottable_operons, image_directory, plot_ignored, feature_colors)


def _plot_clustered_operons(clustered_operons: Dict[str, List[Operon]], image_dir: str, plot_ignored: bool, feature_colors: Optional[dict]):
    """ Plots contigs, placing them in directories named by the count and motif of the operons.
    For example, if there are 527 operons with Cas9, glmS, a CRISPR array, and Cas1 (in that order or exactly reversed),
    the directory name will be 527-cas9-glms-array-cas1. """
    for motif_items, operons in clustered_operons.items():
        motif_name = '-'.join(motif_items)
        motif_directory = _make_motif_directory_name(motif_name, len(operons), image_dir)
        os.mkdir(motif_directory)
        plot_operons(operons, motif_directory, plot_ignored=plot_ignored, feature_colors=feature_colors)


def _make_motif_directory_name(motif_name: str, num_operons: int, image_dir: str) -> str:
    """ Makes a string to use as a directory name for some set of operons with the same motif """
    motif_name = motif_name.replace("CRISPR array", "array").replace(" ", "_")
    motif_name = f"{num_operons}-{motif_name}"
    return os.path.join(image_dir, motif_name)<|MERGE_RESOLUTION|>--- conflicted
+++ resolved
@@ -4,10 +4,7 @@
 import re
 import sys
 from typing import Tuple, Dict, IO, List, Optional, Iterable, Any
-<<<<<<< HEAD
 import matplotlib
-=======
->>>>>>> b9558b7f
 import matplotlib.pyplot as plt
 from matplotlib.axes import Axes
 from dna_features_viewer import GraphicFeature, GraphicRecord
@@ -60,7 +57,6 @@
     return default_color
 
 
-<<<<<<< HEAD
 def _find_colormap_bounds(operons: List[Operon], color_by_blast_statistic) -> Tuple[float, float]:
     lower, upper = None, None
     if color_by_blast_statistic is not None:
@@ -93,10 +89,6 @@
         save_operon_figure(ax, out_filename)
 
 
-def plot_operon_pairs(operons: List[Operon], other_operons: List[Operon], output_directory: str,
-                      color_by_blast_statistic: Optional[str] = None,
-                      plot_ignored: bool = False, feature_colors: Optional[dict] = {}):
-=======
 def _calculate_paired_figure_dimensions(operon: Operon, other: Operon, operon_length: int, plot_ignored: bool):
     """ Determines the figure height and width needed to make a stacked operon figure.
     This is essentially a bunch of magic heuristics that seem to come up with values that
@@ -107,13 +99,13 @@
     return height_top, height_bottom, figure_width
 
 
-def plot_operon_pairs(operons: List[Operon], other_operons: List[Operon], output_directory: str, plot_ignored: bool = False, feature_colors: Optional[dict] = {}):
->>>>>>> b9558b7f
+def plot_operon_pairs(operons: List[Operon], other_operons: List[Operon], output_directory: str,
+                      color_by_blast_statistic: Optional[str] = None,
+                      plot_ignored: bool = False, feature_colors: Optional[dict] = {}):
     """ Takes two lists of presumably related Operons, pairs them up such that the pairs overlap the same genomic region,
     and plots one on top of the other. This allows side-by-side comparison of two different pipeline runs, so that you can, for example,
     run your regular pipeline, then re-BLAST with a more general protein database like nr, and easily see how the annotations differ. 
     """
-<<<<<<< HEAD
     lower, upper = _find_colormap_bounds(operons, color_by_blast_statistic)
     pairs = _make_operon_pairs(operons, other_operons)
     for operon, other in pairs:
@@ -130,7 +122,6 @@
         other_ax = create_operon_figure(other, plot_ignored, feature_colors, color_by_blast_statistic=color_by_blast_statistic, bounds=(offset, upper_bound), colormin=lower, colormax=upper, existing_ax=ax2)
         if ax is None or other_ax is None:
             continue
-=======
     for operon, other in _make_operon_pairs(operons, other_operons):
 
         # Calculate the figure size and the range of coordinates in the contig that we will plot
@@ -163,7 +154,6 @@
 
         # Save the figure to disk
         out_filename = build_image_filename(operon, output_directory)
->>>>>>> b9558b7f
         save_pair_figure(fig, out_filename)
 
 
@@ -225,13 +215,10 @@
                          feature_colors: Optional[dict] = {},
                          bounds: Optional[Tuple[int, int]] = None,
                          existing_ax: Optional[Axes] = None,
-<<<<<<< HEAD
                          color_by_blast_statistic: Optional[str] = None,
                          colormin: Optional[float] = None,
-                         colormax: Optional[float] = None):
-=======
+                         colormax: Optional[float] = None,
                          figure_height: Optional[int] = None):
->>>>>>> b9558b7f
     """ Plots all the Features in an Operon. """
     if not plot_ignored and len(operon) == 0:
         return None
