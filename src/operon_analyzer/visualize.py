--- conflicted
+++ resolved
@@ -409,13 +409,8 @@
     for motif_items, operons in clustered_operons.items():
         motif_name = '-'.join(motif_items)
         motif_directory = _make_motif_directory_name(motif_name, len(operons), image_dir)
-<<<<<<< HEAD
-        os.makedirs(motif_directory)
-        plot_operons(operons, motif_directory, plot_ignored=plot_ignored, color_by_blast_statistic=color_by_blast_statistic, feature_colors=feature_colors)
-=======
         os.mkdir(motif_directory)
         plot_operons(operons, motif_directory, plot_ignored=plot_ignored, color_by_blast_statistic=color_by_blast_statistic, feature_colors=feature_colors, nucl_per_line=nucl_per_line)
->>>>>>> 0cb76b67
 
 
 def _make_motif_directory_name(motif_name: str, num_operons: int, image_dir: str) -> str:
