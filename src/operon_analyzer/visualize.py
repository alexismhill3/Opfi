--- conflicted
+++ resolved
@@ -387,15 +387,9 @@
     for motif_items, ops in clustered_operons.items():
         motif_name = '-'.join(motif_items)
         motif_directory = _make_motif_directory_name(motif_name, len(ops), image_directory)
-<<<<<<< HEAD
-        if not os.path.exists(motif_directory):
-            os.makedirs(motif_directory)
-        plot_operon_pairs(ops, other_operons, motif_directory, plot_ignored=plot_ignored, feature_colors=feature_colors)
-=======
         if not os.path.exists(image_directory):
             os.makedirs(image_directory)
         plot_operon_pairs(ops, other_operons, motif_directory, plot_ignored=plot_ignored, color_by_blast_statistic=color_by_blast_statistic, feature_colors=feature_colors)
->>>>>>> 72f19b02
 
 
 def _plot_clustered_operons(clustered_operons: Dict[str, List[Operon]], image_dir: str, plot_ignored: bool, color_by_blast_statistic: Optional[str] = None, feature_colors: Optional[dict] = None):
