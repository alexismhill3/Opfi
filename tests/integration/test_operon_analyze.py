import tempfile
import itertools
import os
import io
import shutil
from operon_analyzer.analyze import analyze, load_analyzed_operons, deduplicate_operons_approximate
from operon_analyzer.parse import load_operons
from operon_analyzer.rules import RuleSet, FilterSet
from operon_analyzer.visualize import build_operon_dictionary, plot_operons
from operon_analyzer.piler_parse import parse_pilercr_output, RepeatSpacer, BrokenSpacer
from Bio.Seq import Seq
import pytest


<<<<<<< HEAD
def test_roundtrip_serialization():
    """ Load some operons from raw text, re-serialize them, load them again, and compare the two operons. """
    csv = 'tests/integration/integration_data/operon_analyzer/ten-arbitrary-gene-finder-results.csv'
    with open(csv) as f:
        original_operons = list(load_operons(f))
    reserialized = []
    for operon in original_operons:
        entry = operon.as_str()
        reserialized.append(entry)
    reserialized = "".join(reserialized)
    reserialized_operons = list(load_operons(io.StringIO(reserialized)))
    for original_operon, reserialized_operon in itertools.zip_longest(original_operons, reserialized_operons, fillvalue=None):
        assert original_operon == reserialized_operon
=======
def test_parse_pilercr_output():
    with open('tests/integration/integration_data/operon_analyzer/pilertest.txt') as f:
        text = f.read()
    arrays = parse_pilercr_output(text, 0, 1000000000)

    # test that we found the right number of arrays at all
    assert len(arrays) == 11

    # test that each array has the right number of spacers that we expect (including broken ones)
    expected_lengths = [2, 2, 2, 9, 2, 2, 3, 6, 2, 2]
    for array, expected_length in zip(arrays, expected_lengths):
        assert len(array) == expected_length

    # test a few arrays for their exact sequences
    expected_first_seqs = Seq("AACACAAGCGGACTATGTTACAACATTATTGCCCT"), Seq("CACCAAAAAG")
    for rs, expected_seq in zip(arrays[0], expected_first_seqs):
        assert rs.sequence == expected_seq

    expected_fourth_array = [Seq("ACTAAAATGCGGCACAAAATGCCCCACAAC"),
                             Seq("TTCTGCTTCCCCATTCCTTTCAACGAATCA"),
                             Seq("CAGTTGCTGATGATTCAGCAGCCGAATTAA"),
                             Seq("AATTTTACAATCGCATGCAGGAACTTGGCT"),
                             Seq("CACATCATTATTAAATTTATCGCCGTTAAT"),
                             Seq("ATCTCGGGGTACAGTTGGATTATCTCGACC"),
                             Seq("ACAGTGGTGCGGTTATCGGCAAGCATAACG"),
                             Seq("CGTCCACATTGACATAAGCTGCGGTGTCCT"),
                             Seq("CGCTTGATACC")]
    for rs, expected_seq in zip(arrays[3], expected_fourth_array):
        assert rs.sequence == expected_seq

    # make sure we have exactly one broken spacer per array and it's always in the last position
    # this won't always be true in practice but it is true for our test dataset
    for array in arrays:
        for rs in array[:-1]:
            assert type(rs) == RepeatSpacer
        assert type(array[-1]) == BrokenSpacer
>>>>>>> 70001c94


def test_deduplicate_operons_approximate():
    # thrice-redundant.csv has gene_finder results from the same contig in forward and
    # reverse orientations, as well as offset by 1 nucleotide. Deduplication
    # should eliminate 2/3rds of the operons since the underlying nucleotide
    # data is effectively identical
    csv = 'tests/integration/integration_data/operon_analyzer/thrice-redundant.csv'
    with open(csv) as f:
        operons = list(load_operons(f))
    deduplicated = deduplicate_operons_approximate(operons)
    assert len(deduplicated) * 3 == len(operons)


def test_load_operons_nonredundant():
    # There are 3 pairs of identical Operons defined in this file that vary only by filename
    # We should therefore only be able to load 3 total
    csv = 'tests/integration/integration_data/operon_analyzer/redundant.csv'
    with open(csv) as f:
        operons = list(load_operons(f))
    assert len(operons) == 3


def test_reads_file_correctly():
    # there were missing proteins even though they were being used as the seed for a search, meaning
    # we knew they were definitely in an operon. however, they were sometimes not being plotted.
    # this test ensures that every protein in pipeline output is accounted for, even TnsB which was
    # not showing up in the plots
    pipeline_csv = 'tests/integration/integration_data/operon_analyzer/missing-tnsB.csv'
    with open(pipeline_csv) as f:
        operons = build_operon_dictionary(f)
        operon = operons[('NODE_1005_length_10858_cov_9.0000_ID_1723', '/tmp/dna.fasta', 0, 30655)]
        assert 'tnsB' in operon.feature_names
        assert len(operon) == 9


def test_analyze_multipipline(capsys):
    """ Ensures we can concatenate all our result CSVs and parse them together. """
    rs = RuleSet().require('transposase')

    with open('tests/integration/integration_data/operon_analyzer/multipipeline.csv') as f:
        analyze(f, rs)
        captured = capsys.readouterr()
        stdout = captured.out
        assert stdout.startswith("#")
        assert stdout.count("pass") == 6


def test_analyze(capsys):
    """ Just serves to check that `analyze()` produces output """
    rs = RuleSet().require('transposase') \
                  .exclude('cas3') \
                  .at_most_n_bp_from_anything('transposase', 500) \
                  .at_least_n_bp_from_anything('transposase', 1)

    with open('tests/integration/integration_data/operon_analyzer/transposases.csv') as f:
        analyze(f, rs)
        captured = capsys.readouterr()
        stdout = captured.out
        assert stdout.startswith("#")
        assert stdout.count("pass") == 1


def test_analyze_with_overlapping_filter(capsys):
    """ 
    Test that an overlapping lower-quality cas3 is filtered appropriately.
    Implicitly tests that operon_analyzer can accept and correctly process
    pipeline output that contains bitscores.
    """
    fs = FilterSet().pick_overlapping_features_by_bit_score(0.8)
    rs = RuleSet().require('cas11') \
                  .exclude('cas3')

    with open('tests/integration/integration_data/operon_analyzer/overlapping_cas3.csv') as f:
        analyze(f, rs, fs)
        captured = capsys.readouterr()
        stdout = captured.out
        assert stdout.startswith("#")
        assert stdout.count("pass") == 1


@pytest.mark.slow
def test_visualize_passes():
    pass_count = visualize('pass')
    assert pass_count == 2


@pytest.mark.slow
def test_visualize_failures():
    fail_count = visualize('fail')
    assert fail_count == 4


@pytest.mark.slow
def test_visualize_all():
    count = visualize('')
    assert count == 6


@pytest.mark.slow
def test_visualize_none():
    count = visualize('nonexistent-condition')
    assert count == 0


def visualize(condition: str):
    """
    Creates PNGs of the operons matching the given condition. The idea here is that
    there are four failing and two passing operons. We make PNGs of operons whose
    analysis result field starts with the given condition (which is either "pass" or "fail").
    Tests that use this function just determine whether the expected number of PNGs were made,
    not whether they are correct.
    """
    analysis_csv = 'tests/integration/integration_data/operon_analyzer/analysis.csv'
    pipeline_csv = 'tests/integration/integration_data/operon_analyzer/pipeline.csv'

    # We make a temporary directory to store the PNGs
    tempdir = tempfile.mkdtemp()
    try:
        good_operons = []
        with open(pipeline_csv) as f:
            operons = build_operon_dictionary(f)
        with open(analysis_csv) as f:
            for contig, contig_filename, start, end, result in load_analyzed_operons(f):
                if not result[0].startswith(condition):
                    continue
                op = operons.get((contig, contig_filename, start, end))
                if op is None:
                    continue
                good_operons.append(op)
        plot_operons(good_operons, tempdir)
        files = os.listdir(tempdir)
        count = len([f for f in files if f.endswith(".png")])
    except Exception as e:
        raise e
    finally:
        # clean up the directory and any PNGs that were made
        shutil.rmtree(tempdir)
    return count<|MERGE_RESOLUTION|>--- conflicted
+++ resolved
@@ -12,7 +12,6 @@
 import pytest
 
 
-<<<<<<< HEAD
 def test_roundtrip_serialization():
     """ Load some operons from raw text, re-serialize them, load them again, and compare the two operons. """
     csv = 'tests/integration/integration_data/operon_analyzer/ten-arbitrary-gene-finder-results.csv'
@@ -26,7 +25,8 @@
     reserialized_operons = list(load_operons(io.StringIO(reserialized)))
     for original_operon, reserialized_operon in itertools.zip_longest(original_operons, reserialized_operons, fillvalue=None):
         assert original_operon == reserialized_operon
-=======
+
+
 def test_parse_pilercr_output():
     with open('tests/integration/integration_data/operon_analyzer/pilertest.txt') as f:
         text = f.read()
@@ -63,7 +63,6 @@
         for rs in array[:-1]:
             assert type(rs) == RepeatSpacer
         assert type(array[-1]) == BrokenSpacer
->>>>>>> 70001c94
 
 
 def test_deduplicate_operons_approximate():
